--- conflicted
+++ resolved
@@ -6,16 +6,14 @@
 
 import trio
 
-<<<<<<< HEAD
-# XX TODO: is this a good number? who knows... it does match the default Linux
-# pipe capacity though.
-DEFAULT_RECEIVE_SIZE = 65536
-=======
 if os.name != "posix":
     # We raise an error here rather than gating the import in hazmat.py
     # in order to keep jedi static analysis happy.
     raise ImportError
->>>>>>> f75c5cf3
+
+# XX TODO: is this a good number? who knows... it does match the default Linux
+# pipe capacity though.
+DEFAULT_RECEIVE_SIZE = 65536
 
 
 class _FdHolder:
@@ -153,25 +151,8 @@
                 # of sending, which is annoying
                 raise trio.BrokenResourceError from e
 
-<<<<<<< HEAD
-    async def aclose(self):
-        await self._fd_holder.aclose()
-
-    def fileno(self):
-        return self._fd_holder.fd
-
-
-class PipeReceiveStream(ReceiveStream):
-    """Represents a receive stream over an os.pipe object."""
-
-    def __init__(self, fd: int):
-        self._fd_holder = _FdHolder(fd)
-        self._conflict_detector = ConflictDetector(
-            "another task is using this pipe"
-        )
-
     async def receive_some(self, max_bytes=None) -> bytes:
-        with self._conflict_detector:
+        with self._receive_conflict_detector:
             if max_bytes is None:
                 max_bytes = DEFAULT_RECEIVE_SIZE
             else:
@@ -179,15 +160,6 @@
                     raise TypeError("max_bytes must be integer >= 1")
                 if max_bytes < 1:
                     raise ValueError("max_bytes must be integer >= 1")
-=======
-    async def receive_some(self, max_bytes: int) -> bytes:
-        with self._receive_conflict_detector:
-            if not isinstance(max_bytes, int):
-                raise TypeError("max_bytes must be integer >= 1")
-
-            if max_bytes < 1:
-                raise ValueError("max_bytes must be integer >= 1")
->>>>>>> f75c5cf3
 
             await trio.hazmat.checkpoint()
             while True:
