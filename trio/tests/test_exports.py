import os
import sys
import importlib
import types

import pytest

import trio
import trio.testing

from .. import _core


def test_core_is_properly_reexported():
    # Each export from _core should be re-exported by exactly one of these
    # three modules:
    sources = [trio, trio.hazmat, trio.testing]
    for symbol in dir(_core):
        if symbol.startswith('_') or symbol == 'tests':
            continue
        found = 0
        for source in sources:
            if (
                symbol in dir(source)
                and getattr(source, symbol) is getattr(_core, symbol)
            ):
                found += 1
        print(symbol, found)
        assert found == 1


def public_namespaces(module):
    yield module.__name__
    for name, value in module.__dict__.items():
        if name.startswith("_"):
            continue
        if not isinstance(value, types.ModuleType):
            continue
        if not value.__name__.startswith(module.__name__):
            continue
        if value is module:
            continue
        # We should rename the trio.tests module (#274), but until then we use
        # a special-case hack:
        if value.__name__ == "trio.tests":
            continue
        yield from public_namespaces(value)


NAMESPACES = list(public_namespaces(trio))

# Not yet set up for static analysis:
<<<<<<< HEAD
NAMESPACES.remove("trio.ssl")
=======
NAMESPACES.remove("trio.hazmat")
>>>>>>> 36a179dd


# pylint/jedi often have trouble with alpha releases, where Python's internals
# are in flux, grammar may not have settled down, etc.
@pytest.mark.skipif(
    sys.version_info.releaselevel == "alpha",
    reason="skip static introspection tools on Python dev/alpha releases",
)
@pytest.mark.parametrize("modname", NAMESPACES)
@pytest.mark.parametrize("tool", ["pylint", "jedi"])
def test_static_tool_sees_all_symbols(tool, modname):
    module = importlib.import_module(modname)

    def no_underscores(symbols):
        return {symbol for symbol in symbols if not symbol.startswith("_")}

    runtime_names = no_underscores(dir(module))

    # We should rename the trio.tests module (#274), but until then we use a
    # special-case hack:
    if modname == "trio":
        runtime_names.remove("tests")

    if tool == "pylint":
        from pylint.lint import PyLinter
        linter = PyLinter()
        ast = linter.get_ast(module.__file__, modname)
        static_names = no_underscores(ast)
    elif tool == "jedi":
        import jedi
        # Simulate typing "import trio; trio.<TAB>"
        script = jedi.Script("import {}; {}.".format(modname, modname))
        completions = script.completions()
        static_names = no_underscores(c.name for c in completions)
    else:  # pragma: no cover
        assert False

    # It's expected that the static set will contain more names than the
    # runtime set:
    # - static tools are sometimes sloppy and include deleted names
    # - some symbols are platform-specific at runtime, but always show up in
    #   static analysis (e.g. in trio.socket or trio.hazmat)
    # So we check that the runtime names are a subset of the static names.
    missing_names = runtime_names - static_names
    if missing_names:  # pragma: no cover
        print("{} can't see the following names in {}:".format(tool, modname))
        print()
        for name in sorted(missing_names):
            print("    {}".format(name))
        assert False<|MERGE_RESOLUTION|>--- conflicted
+++ resolved
@@ -49,13 +49,6 @@
 
 NAMESPACES = list(public_namespaces(trio))
 
-# Not yet set up for static analysis:
-<<<<<<< HEAD
-NAMESPACES.remove("trio.ssl")
-=======
-NAMESPACES.remove("trio.hazmat")
->>>>>>> 36a179dd
-
 
 # pylint/jedi often have trouble with alpha releases, where Python's internals
 # are in flux, grammar may not have settled down, etc.
